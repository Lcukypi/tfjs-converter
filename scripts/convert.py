--- conflicted
+++ resolved
@@ -156,10 +156,7 @@
     if not os.path.exists(directory):
         os.makedirs(directory)
 
-<<<<<<< HEAD
-=======
     frozen_file = output_graph + '.frozen'
->>>>>>> 46b3bdac
     freeze_graph.freeze_graph(
         '',
         '',
@@ -181,13 +178,8 @@
         optimize_graph(graph, output_graph)
 
     # clean up the temp files
-<<<<<<< HEAD
-    if os.path.exists(output_graph + '.frozen'):
-        os.remove(output_graph + '.frozen')
-=======
     if os.path.exists(frozen_file):
         os.remove(frozen_file)
->>>>>>> 46b3bdac
 
 
 def main(_):
