/**
 * @license
 * Copyright 2018 Google LLC. All Rights Reserved.
 * Licensed under the Apache License, Version 2.0 (the "License");
 * you may not use this file except in compliance with the License.
 * You may obtain a copy of the License at
 *
 * http://www.apache.org/licenses/LICENSE-2.0
 *
 * Unless required by applicable law or agreed to in writing, software
 * distributed under the License is distributed on an "AS IS" BASIS,
 * WITHOUT WARRANTIES OR CONDITIONS OF ANY KIND, either express or implied.
 * See the License for the specific language governing permissions and
 * limitations under the License.
 * =============================================================================
 */
import * as fs from 'fs';

import * as arithmetic from '../operations/op_list/arithmetic.json';
import * as basicMath from '../operations/op_list/basic_math.json';
import * as control from '../operations/op_list/control.json';
import * as convolution from '../operations/op_list/convolution.json';
import * as creation from '../operations/op_list/creation.json';
import * as graph from '../operations/op_list/graph.json';
import * as image from '../operations/op_list/image.json';
import * as logical from '../operations/op_list/logical.json';
import * as matrices from '../operations/op_list/matrices.json';
import * as normalization from '../operations/op_list/normalization.json';
import * as reduction from '../operations/op_list/reduction.json';
import * as sliceJoin from '../operations/op_list/slice_join.json';
import * as transformation from '../operations/op_list/transformation.json';

import {OpMapper} from '../operations/types';

const DOC_DIR = './docs/';

const opMappers = [
  ...(arithmetic as {}) as OpMapper[], ...(basicMath as {}) as OpMapper[],
<<<<<<< HEAD
  ...(control as {}) as OpMapper[], ...(convolution as {}) as OpMapper[],
  ...(creation as {}) as OpMapper[], ...(logical as {}) as OpMapper[],
=======
  ...(convolution as {}) as OpMapper[], ...(creation as {}) as OpMapper[],
  ...(logical as {}) as OpMapper[], ...(image as {}) as OpMapper[],
>>>>>>> d42c2240
  ...(graph as {}) as OpMapper[], ...(matrices as {}) as OpMapper[],
  ...(normalization as {}) as OpMapper[], ...(reduction as {}) as OpMapper[],
  ...(sliceJoin as {}) as OpMapper[], ...(transformation as {}) as OpMapper[]
];

const output: string[] = [];

output.push('# Supported Tensorflow Ops\n\n');

generateTable('Arithmetic', (arithmetic as {}) as OpMapper[], output);
generateTable('Basic Math', (basicMath as {}) as OpMapper[], output);
generateTable('Control Flow', (control as {}) as OpMapper[], output);
generateTable('Convolution', (convolution as {}) as OpMapper[], output);
generateTable('Tensor Creation', (creation as {}) as OpMapper[], output);
generateTable('Tensorflow Graph', (graph as {}) as OpMapper[], output);
generateTable('Logical', (logical as {}) as OpMapper[], output);
generateTable('Matrices', (matrices as {}) as OpMapper[], output);
generateTable('Normalization', (normalization as {}) as OpMapper[], output);
generateTable('Image', (image as {}) as OpMapper[], output);
generateTable('Reduction', (reduction as {}) as OpMapper[], output);
generateTable('Slice and Join', (sliceJoin as {}) as OpMapper[], output);
generateTable('Transformation', (transformation as {}) as OpMapper[], output);

console.log(process.cwd());
fs.writeFileSync(DOC_DIR + 'supported_ops.md', output.join(''));

console.log(
    `Supported Ops written to ${DOC_DIR + 'supported_ops.md'}\n` +
    `Found ${opMappers.length} ops\n`);

function generateTable(category: string, ops: OpMapper[], output: string[]) {
  output.push(`## ${category} Ops\n\n`);
  output.push('|Tensorflow Op Name|Tensorflow.js Op Name|\n');
  output.push('|---|---|\n');
  ops.forEach(element => {
    output.push(`|${element.tfOpName}|${element.dlOpName}|\n`);
  });
  output.push('\n\n');
}<|MERGE_RESOLUTION|>--- conflicted
+++ resolved
@@ -36,16 +36,12 @@
 
 const opMappers = [
   ...(arithmetic as {}) as OpMapper[], ...(basicMath as {}) as OpMapper[],
-<<<<<<< HEAD
   ...(control as {}) as OpMapper[], ...(convolution as {}) as OpMapper[],
   ...(creation as {}) as OpMapper[], ...(logical as {}) as OpMapper[],
-=======
-  ...(convolution as {}) as OpMapper[], ...(creation as {}) as OpMapper[],
-  ...(logical as {}) as OpMapper[], ...(image as {}) as OpMapper[],
->>>>>>> d42c2240
-  ...(graph as {}) as OpMapper[], ...(matrices as {}) as OpMapper[],
-  ...(normalization as {}) as OpMapper[], ...(reduction as {}) as OpMapper[],
-  ...(sliceJoin as {}) as OpMapper[], ...(transformation as {}) as OpMapper[]
+  ...(image as {}) as OpMapper[], ...(graph as {}) as OpMapper[],
+  ...(matrices as {}) as OpMapper[], ...(normalization as {}) as OpMapper[],
+  ...(reduction as {}) as OpMapper[], ...(sliceJoin as {}) as OpMapper[],
+  ...(transformation as {}) as OpMapper[]
 ];
 
 const output: string[] = [];
