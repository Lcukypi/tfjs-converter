/**
 * @license
 * Copyright 2018 Google LLC. All Rights Reserved.
 * Licensed under the Apache License, Version 2.0 (the "License");
 * you may not use this file except in compliance with the License.
 * You may obtain a copy of the License at
 *
 * http://www.apache.org/licenses/LICENSE-2.0
 *
 * Unless required by applicable law or agreed to in writing, software
 * distributed under the License is distributed on an "AS IS" BASIS,
 * WITHOUT WARRANTIES OR CONDITIONS OF ANY KIND, either express or implied.
 * See the License for the specific language governing permissions and
 * limitations under the License.
 * =============================================================================
 */

import {Tensor, tidy} from '@tensorflow/tfjs-core';

import {NamedTensorMap, NamedTensorsMap} from '../data/index';
import {getNodeNameAndIndex, getTensor} from '../operations/executors/utils';
import * as operations from '../operations/index';
import {Node} from '../operations/index';

import {ExecutionContext, ExecutionContextId} from './execution_context';

interface NodeWithContexts {
  contexts: ExecutionContextId[];
  node: Node;
}

export class GraphExecutor {
  private compiledOrder: operations.Node[] = [];
  private _weightMap: NamedTensorsMap = {};
<<<<<<< HEAD
  private weightIds: number[];
=======
  private placeholders: string[];
  private outputs: string[];
>>>>>>> d42c2240
  get weightMap(): NamedTensorsMap {
    return this._weightMap;
  }
  set weightMap(weightMap: NamedTensorsMap) {
    const weightIds = Object.keys(weightMap).map(
        key => weightMap[key].map(tensor => tensor.id));
    this.weightIds = [].concat.apply([], weightIds);
    this._weightMap = weightMap;
  }

  get inputNodes(): string[] {
    return this.placeholders;
  }

  get outputNodes(): string[] {
    return this.outputs;
  }

  constructor(private graph: operations.Graph) {
    this.placeholders = graph.placeholders.map(node => node.name);
    this.outputs = graph.outputs.map(node => node.name);
    this.compile();
  }

  get isControlFlowModel(): boolean {
    return this.graph.withControlFlow;
  }

  /**
   * Compiles the inference graph to generate the topology order of op nodes,
   * cache the result for inference execution.
   */
  private compile() {
    // Do not compile for graph with control flow, since the execution order
    // requires runtime evaluation of the output tensors.
    if (this.graph.withControlFlow) {
      return;
    }

    const stack = [...this.graph.inputs];
    const visited: {[key: string]: boolean} = {};
    while (stack.length > 0) {
      const node = stack.pop();
      visited[node.name] = true;
      this.compiledOrder.push(node);
      node.children.forEach((childNode) => {
        if (!visited[childNode.name] && childNode.inputNames.every(name => {
              const [nodeName, ] = getNodeNameAndIndex(name);
              return visited[nodeName];
            })) {
          stack.push(childNode);
        }
      });
    }
  }

  /**
   * Executes the inference for given input tensors.
   * @param inputs Tensor map for the model inputs, keyed by the input node
   * names.
   * @param outputs output node name from the Tensorflow model, if no outputs
   * are specified, the default outputs of the model would be used. You can
   * inspect intermediate nodes of the model by adding them to the outputs
   * array.
   */
  execute(inputs: NamedTensorsMap, outputs?: string|string[]): NamedTensorMap {
    this.checkInput(inputs);
    const result = tidy(() => {
      const context = new ExecutionContext(this._weightMap);
      const tensors =
          this.compiledOrder.reduce<NamedTensorsMap>((map, node) => {
            map[node.name] =
                operations.executeOp(node, map, context) as Tensor[];
            return map;
          }, {...this.weightMap, ...inputs});
      return this.findOutputs(tensors, context, outputs);
    });
    return result;
  }

  /**
   * Executes the inference for given input tensors in Async fashion.
   * @param inputs Tensor map for the model inputs, keyed by the input node
   * names.
   * @param outputs output node name from the Tensorflow model, if no outputs
   * are specified, the default outputs of the model would be used. You can
   * inspect intermediate nodes of the model by adding them to the outputs
   * array.
   */
  async executeAsync(inputs: NamedTensorsMap, outputs?: string|string[]):
      Promise<NamedTensorMap> {
    const context = new ExecutionContext(this._weightMap);
    // Graph with control flow op requires runtime evaluation of the execution
    // order, while without control flow the execution order is pre-determined
    // in the compile method.
    const tensors = await this.executeWithControlFlow(inputs, context);
    const results = this.findOutputs(tensors, context, outputs);

    // dispose all the intermediate tensors
    const outputIds = Object.keys(results).map(key => results[key].id);
    const inputIdArray =
        Object.keys(inputs).map(key => inputs[key].map(input => input.id));
    const inputIds = [].concat.apply([], inputIdArray);
    Object.keys(tensors).forEach(key => {
      const tensorArray = tensors[key];
      tensorArray.forEach(tensor => {
        if (tensor && outputIds.indexOf(tensor.id) === -1 &&
            inputIds.indexOf(tensor.id) === -1 &&
            this.weightIds.indexOf(tensor.id) === -1) {
          tensor.dispose();
        }
      });
    });
    return results;
  }

  /**
   * When there are control flow nodes in the graph, the graph execution use
   * ExecutionContext to keep track of the frames and loop iterators.
   * @param inputs placeholder tensors for the graph.
   * @param context the execution context object for current execution.
   */
  private async executeWithControlFlow(
      inputs: NamedTensorsMap,
      context: ExecutionContext): Promise<NamedTensorsMap> {
    const stack: NodeWithContexts[] = this.graph.inputs.map(node => {
      return {node, contexts: context.currentContext};
    });
    const tensorMap = {...this.weightMap, ...inputs};
    const added: {[key: string]: boolean} = {};

    while (stack.length > 0) {
      const item = stack.pop();
      context.currentContext = item.contexts;

      const tensors = operations.executeOp(item.node, tensorMap, context);

      const [nodeName, ] = getNodeNameAndIndex(item.node.name, context);
      tensorMap[nodeName] = await tensors;
      item.node.children.forEach((childNode) => {
        const [nodeName, ] = getNodeNameAndIndex(childNode.name, context);
        if (!added[nodeName]) {
          // Merge op can be pushed if any of its inputs has value.
          if (childNode.op === 'merge') {
            if (childNode.inputNames.some(name => {
                  return !!getTensor(name, tensorMap, context);
                })) {
              added[nodeName] = true;
              stack.push({contexts: context.currentContext, node: childNode});
            }
          } else  // Otherwise all inputs must to have value.
              if (childNode.inputNames.every(name => {
                    return !!getTensor(name, tensorMap, context);
                  })) {
            added[nodeName] = true;
            stack.push({contexts: context.currentContext, node: childNode});
          }
        }
      });
    }

    return tensorMap;
  }

  private findOutputs(
      tensorMap: NamedTensorsMap, context: ExecutionContext,
      outputs?: string|string[]): NamedTensorMap {
    if (outputs && !(outputs instanceof Array)) {
      outputs = [outputs];
    }
    const requestedOutputs =
        (outputs || this.graph.outputs.map(node => node.name)) as string[];

    return requestedOutputs.reduce<NamedTensorMap>((map, name) => {
      map[name] = getTensor(name, tensorMap, context);
      return map;
    }, {});
  }
  /**
   * Releases the memory used by the weight tensors.
   */
  dispose() {
    Object.keys(this.weightMap)
        .forEach(
            key => this.weightMap[key].forEach(tensor => tensor.dispose()));
  }

  private checkInput(inputs: NamedTensorsMap) {
    const inputKeys = Object.keys(inputs);
    const missing: string[] = [];
    const extra: string[] = [];

    this.placeholders.forEach(name => {
      if (inputKeys.indexOf(name) === -1) missing.push(name);
    });

    inputKeys.forEach(name => {
      if (this.placeholders.indexOf(name) === -1) extra.push(name);
    });

    if (missing.length > 0) {
      throw new Error(`Missing input placeholders: ${missing}`);
    }

    if (extra.length > 0) {
      throw new Error(`Extra input tensors: ${extra}`);
    }
  }
}<|MERGE_RESOLUTION|>--- conflicted
+++ resolved
@@ -32,12 +32,9 @@
 export class GraphExecutor {
   private compiledOrder: operations.Node[] = [];
   private _weightMap: NamedTensorsMap = {};
-<<<<<<< HEAD
   private weightIds: number[];
-=======
   private placeholders: string[];
   private outputs: string[];
->>>>>>> d42c2240
   get weightMap(): NamedTensorsMap {
     return this._weightMap;
   }
