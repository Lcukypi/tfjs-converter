/**
 * @license
 * Copyright 2018 Google LLC. All Rights Reserved.
 * Licensed under the Apache License, Version 2.0 (the "License");
 * you may not use this file except in compliance with the License.
 * You may obtain a copy of the License at
 *
 * http://www.apache.org/licenses/LICENSE-2.0
 *
 * Unless required by applicable law or agreed to in writing, software
 * distributed under the License is distributed on an "AS IS" BASIS,
 * WITHOUT WARRANTIES OR CONDITIONS OF ANY KIND, either express or implied.
 * See the License for the specific language governing permissions and
 * limitations under the License.
 * =============================================================================
 */

import * as tfc from '@tensorflow/tfjs-core';

import * as operations from '../operations/index';

import {ExecutionContext, GraphExecutor} from './index';

let executor: GraphExecutor;
let inputNode: operations.Node;
let constNode: operations.Node;
let outputNode: operations.Node;
let graph: operations.Graph;
let graphWithControlFlow: operations.Graph;

describe('GraphExecutor', () => {
<<<<<<< HEAD
  beforeEach(() => {});
  afterEach(() => {});

  describe('execute graph', () => {
    it('should execute the op', () => {
      inputNode = {
        inputNames: [],
        inputs: [],
        children: [],
        name: 'input',
        op: 'placeholder',
        category: 'graph',
        params: {}
      };
      constNode = {
        inputNames: [],
        inputs: [],
        children: [],
        name: 'const',
        op: 'const',
        category: 'graph',
        params: {}
      };
      outputNode = {
        inputNames: ['input', 'const'],
        inputs: [inputNode, constNode],
        children: [],
        name: 'output',
        op: 'add',
        category: 'arithmetic',
        params: {}
      };
      graph = {
        inputs: [constNode, inputNode],
        nodes: {'input': inputNode, 'const': constNode, 'output': outputNode},
        outputs: [outputNode],
        withControlFlow: false
      };
      inputNode.children.push(outputNode);
      constNode.children.push(outputNode);

      executor = new GraphExecutor(graph);
      const inputTensor = tfc.scalar(1);
      const constTensor = tfc.scalar(2);
      const spy =
          spyOn(operations, 'executeOp')
              .and.callFake((node: operations.Node) => {
                return node.op === 'const' ? [constTensor] : [inputTensor];
              });

      executor.execute({input: [inputTensor]});

      expect(spy.calls.allArgs()).toEqual([
        [inputNode, jasmine.any(Object), jasmine.any(ExecutionContext)],
        [constNode, jasmine.any(Object), jasmine.any(ExecutionContext)],
        [outputNode, jasmine.any(Object), jasmine.any(ExecutionContext)]
      ]);
    });

    it('should execute control flow graph', async (done) => {
      inputNode = {
        inputNames: [],
        inputs: [],
        children: [],
        name: 'input',
        op: 'placeholder',
        category: 'graph',
        params: {}
      };
      constNode = {
        inputNames: [],
        inputs: [],
        children: [],
        name: 'const',
        op: 'const',
        category: 'graph',
        params: {}
      };
      outputNode = {
        inputNames: ['input', 'const'],
        inputs: [inputNode, constNode],
        children: [],
        name: 'output',
        op: 'switch',
        category: 'control',
        params: {}
      };
      inputNode.children.push(outputNode);
      constNode.children.push(outputNode);
      graphWithControlFlow = {
        inputs: [constNode, inputNode],
        nodes: {'input': inputNode, 'const': constNode, 'output': outputNode},
        outputs: [outputNode],
        withControlFlow: true
      };
=======
  beforeEach(() => {
    inputNode = {
      inputNames: [],
      inputs: [],
      children: [],
      name: 'input',
      op: 'placeholder',
      category: 'graph',
      params: {}
    };
    constNode = {
      inputNames: [],
      inputs: [],
      children: [],
      name: 'const',
      op: 'const',
      category: 'graph',
      params: {}
    };
    outputNode = {
      inputNames: ['input', 'const'],
      inputs: [inputNode, constNode],
      children: [],
      name: 'output',
      op: 'add',
      category: 'arithmetic',
      params: {}
    };
    graph = {
      inputs: [constNode, inputNode],
      nodes: {'input': inputNode, 'const': constNode, 'output': outputNode},
      outputs: [outputNode],
      withControlFlow: false,
      placeholders: [inputNode]
    };
    inputNode.children.push(outputNode);
    constNode.children.push(outputNode);
    executor = new GraphExecutor(graph);
  });
  afterEach(() => {});

  describe('execute graph', () => {
    describe('initialization', () => {
      it('should expose placehoder', () => {
        expect(executor.inputNodes).toEqual(['input']);
      });

      it('should expose output', () => {
        expect(executor.outputNodes).toEqual(['output']);
      });
    });

    describe('graph level', () => {
      it('should execute the op', () => {
        const inputTensor = tfc.scalar(1);
        const constTensor = tfc.scalar(2);
        const spy =
            spyOn(operations, 'executeOp')
                .and.callFake((node: operations.Node) => {
                  return node.op === 'const' ? constTensor : inputTensor;
                });
>>>>>>> d42c2240

      executor = new GraphExecutor(graphWithControlFlow);
      const inputTensor = tfc.scalar(1);
      const constTensor = tfc.scalar(2);
      executor.weightMap = {const : [constTensor]};
      const spy =
          spyOn(operations, 'executeOp')
              .and.callFake((node: operations.Node) => {
                return node.op === 'const' ? [constTensor] : [inputTensor];
              });

      await executor.executeAsync({input: [inputTensor]}).then(result => {
        expect(spy.calls.allArgs()).toEqual([
          [inputNode, jasmine.any(Object), jasmine.any(ExecutionContext)],
          [outputNode, jasmine.any(Object), jasmine.any(ExecutionContext)],
          [constNode, jasmine.any(Object), jasmine.any(ExecutionContext)],
        ]);
        done();
      });

      it('should throw exception if missing inputs', () => {
        expect(() => executor.execute({}))
            .toThrow(new Error('Missing input placeholders: input'));
      });

      it('should throw exception if contains extra inputs', () => {
        const inputTensor = tfc.scalar(1);
        expect(
            () => executor.execute({test: [inputTensor], input: [inputTensor]}))
            .toThrow(new Error('Extra input tensors: test'));
      });
    });
  });
});<|MERGE_RESOLUTION|>--- conflicted
+++ resolved
@@ -29,103 +29,6 @@
 let graphWithControlFlow: operations.Graph;
 
 describe('GraphExecutor', () => {
-<<<<<<< HEAD
-  beforeEach(() => {});
-  afterEach(() => {});
-
-  describe('execute graph', () => {
-    it('should execute the op', () => {
-      inputNode = {
-        inputNames: [],
-        inputs: [],
-        children: [],
-        name: 'input',
-        op: 'placeholder',
-        category: 'graph',
-        params: {}
-      };
-      constNode = {
-        inputNames: [],
-        inputs: [],
-        children: [],
-        name: 'const',
-        op: 'const',
-        category: 'graph',
-        params: {}
-      };
-      outputNode = {
-        inputNames: ['input', 'const'],
-        inputs: [inputNode, constNode],
-        children: [],
-        name: 'output',
-        op: 'add',
-        category: 'arithmetic',
-        params: {}
-      };
-      graph = {
-        inputs: [constNode, inputNode],
-        nodes: {'input': inputNode, 'const': constNode, 'output': outputNode},
-        outputs: [outputNode],
-        withControlFlow: false
-      };
-      inputNode.children.push(outputNode);
-      constNode.children.push(outputNode);
-
-      executor = new GraphExecutor(graph);
-      const inputTensor = tfc.scalar(1);
-      const constTensor = tfc.scalar(2);
-      const spy =
-          spyOn(operations, 'executeOp')
-              .and.callFake((node: operations.Node) => {
-                return node.op === 'const' ? [constTensor] : [inputTensor];
-              });
-
-      executor.execute({input: [inputTensor]});
-
-      expect(spy.calls.allArgs()).toEqual([
-        [inputNode, jasmine.any(Object), jasmine.any(ExecutionContext)],
-        [constNode, jasmine.any(Object), jasmine.any(ExecutionContext)],
-        [outputNode, jasmine.any(Object), jasmine.any(ExecutionContext)]
-      ]);
-    });
-
-    it('should execute control flow graph', async (done) => {
-      inputNode = {
-        inputNames: [],
-        inputs: [],
-        children: [],
-        name: 'input',
-        op: 'placeholder',
-        category: 'graph',
-        params: {}
-      };
-      constNode = {
-        inputNames: [],
-        inputs: [],
-        children: [],
-        name: 'const',
-        op: 'const',
-        category: 'graph',
-        params: {}
-      };
-      outputNode = {
-        inputNames: ['input', 'const'],
-        inputs: [inputNode, constNode],
-        children: [],
-        name: 'output',
-        op: 'switch',
-        category: 'control',
-        params: {}
-      };
-      inputNode.children.push(outputNode);
-      constNode.children.push(outputNode);
-      graphWithControlFlow = {
-        inputs: [constNode, inputNode],
-        nodes: {'input': inputNode, 'const': constNode, 'output': outputNode},
-        outputs: [outputNode],
-        withControlFlow: true
-      };
-=======
   beforeEach(() => {
     inputNode = {
       inputNames: [],
@@ -180,44 +83,93 @@
 
     describe('graph level', () => {
       it('should execute the op', () => {
+        executor = new GraphExecutor(graph);
         const inputTensor = tfc.scalar(1);
         const constTensor = tfc.scalar(2);
         const spy =
             spyOn(operations, 'executeOp')
                 .and.callFake((node: operations.Node) => {
-                  return node.op === 'const' ? constTensor : inputTensor;
+                  return node.op === 'const' ? [constTensor] : [inputTensor];
                 });
->>>>>>> d42c2240
 
-      executor = new GraphExecutor(graphWithControlFlow);
-      const inputTensor = tfc.scalar(1);
-      const constTensor = tfc.scalar(2);
-      executor.weightMap = {const : [constTensor]};
-      const spy =
-          spyOn(operations, 'executeOp')
-              .and.callFake((node: operations.Node) => {
-                return node.op === 'const' ? [constTensor] : [inputTensor];
-              });
+        executor.execute({input: [inputTensor]});
 
-      await executor.executeAsync({input: [inputTensor]}).then(result => {
         expect(spy.calls.allArgs()).toEqual([
           [inputNode, jasmine.any(Object), jasmine.any(ExecutionContext)],
-          [outputNode, jasmine.any(Object), jasmine.any(ExecutionContext)],
           [constNode, jasmine.any(Object), jasmine.any(ExecutionContext)],
+          [outputNode, jasmine.any(Object), jasmine.any(ExecutionContext)]
         ]);
-        done();
       });
 
-      it('should throw exception if missing inputs', () => {
-        expect(() => executor.execute({}))
-            .toThrow(new Error('Missing input placeholders: input'));
-      });
+      it('should execute control flow graph', async (done) => {
+        inputNode = {
+          inputNames: [],
+          inputs: [],
+          children: [],
+          name: 'input',
+          op: 'placeholder',
+          category: 'graph',
+          params: {}
+        };
+        constNode = {
+          inputNames: [],
+          inputs: [],
+          children: [],
+          name: 'const',
+          op: 'const',
+          category: 'graph',
+          params: {}
+        };
+        outputNode = {
+          inputNames: ['input', 'const'],
+          inputs: [inputNode, constNode],
+          children: [],
+          name: 'output',
+          op: 'switch',
+          category: 'control',
+          params: {}
+        };
+        inputNode.children.push(outputNode);
+        constNode.children.push(outputNode);
+        graphWithControlFlow = {
+          inputs: [constNode, inputNode],
+          nodes: {'input': inputNode, 'const': constNode, 'output': outputNode},
+          outputs: [outputNode],
+          withControlFlow: true,
+          placeholders: [inputNode]
+        };
 
-      it('should throw exception if contains extra inputs', () => {
+        executor = new GraphExecutor(graphWithControlFlow);
         const inputTensor = tfc.scalar(1);
-        expect(
-            () => executor.execute({test: [inputTensor], input: [inputTensor]}))
-            .toThrow(new Error('Extra input tensors: test'));
+        const constTensor = tfc.scalar(2);
+        executor.weightMap = {const : [constTensor]};
+        const spy =
+            spyOn(operations, 'executeOp')
+                .and.callFake((node: operations.Node) => {
+                  return node.op === 'const' ? [constTensor] : [inputTensor];
+                });
+
+        await executor.executeAsync({input: [inputTensor]}).then(result => {
+          expect(spy.calls.allArgs()).toEqual([
+            [inputNode, jasmine.any(Object), jasmine.any(ExecutionContext)],
+            [outputNode, jasmine.any(Object), jasmine.any(ExecutionContext)],
+            [constNode, jasmine.any(Object), jasmine.any(ExecutionContext)],
+          ]);
+          done();
+        });
+
+        it('should throw exception if missing inputs', () => {
+          expect(() => executor.execute({}))
+              .toThrow(new Error('Missing input placeholders: input'));
+        });
+
+        it('should throw exception if contains extra inputs', () => {
+          const inputTensor = tfc.scalar(1);
+          expect(() => executor.execute({
+            test: [inputTensor],
+            input: [inputTensor]
+          })).toThrow(new Error('Extra input tensors: test'));
+        });
       });
     });
   });
