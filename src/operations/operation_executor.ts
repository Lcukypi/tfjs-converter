--- conflicted
+++ resolved
@@ -53,13 +53,9 @@
     case 'convolution':
       return convolution.executeOp(node, tensorMap, context);
     case 'creation':
-<<<<<<< HEAD
       return creation.executeOp(node, tensorMap, context);
-=======
-      return creation.executeOp(node, tensorMap);
     case 'image':
-      return image.executeOp(node, tensorMap);
->>>>>>> d42c2240
+      return image.executeOp(node, tensorMap, context);
     case 'graph':
       return graph.executeOp(node, tensorMap, context);
     case 'logical':
