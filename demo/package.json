{
  "name": "tfjs-converter-demo",
  "version": "0.0.1",
  "description": "Imports mobilenet model using the tfc.js converter",
  "main": "index.js",
  "license": "Apache-2.0",
  "private": true,
  "dependencies": {
    "@tensorflow/tfjs-converter": "0.1.1",
<<<<<<< HEAD
    "@tensorflow/tfjs-core": "0.6.0"
=======
    "@tensorflow/tfjs-core": "0.6.1"
>>>>>>> e470a62a
  },
  "scripts": {
    "mobilenet": "NODE_ENV=development parcel --no-hmr --open mobilenet/index.html ",
    "control_flow": "NODE_ENV=development parcel --no-hmr --open control_flow/index.html ",
    "build_mobilenet": "NODE_ENV=production parcel build mobilenet/index.html  --no-minify --public-url /",
    "build_control_flow": "NODE_ENV=production parcel build control_flw/index.html  --no-minify --public-url /"
  },
  "devDependencies": {
    "babel-plugin-transform-runtime": "~6.23.0",
    "babel-polyfill": "~6.26.0",
    "babel-preset-env": "~1.6.1",
    "clang-format": "~1.2.2",
    "parcel-bundler": "~1.6.2"
  },
  "babel": {
    "presets": [
      [
        "env",
        {
          "modules": false,
          "targets": {
            "browsers": [
              "> 1%",
              "last 3 versions",
              "ie >= 9",
              "ios >= 8",
              "android >= 4.2"
            ]
          },
          "useBuiltIns": false
        }
      ]
    ],
    "plugins": [
      "transform-runtime"
    ]
  }
}<|MERGE_RESOLUTION|>--- conflicted
+++ resolved
@@ -7,11 +7,7 @@
   "private": true,
   "dependencies": {
     "@tensorflow/tfjs-converter": "0.1.1",
-<<<<<<< HEAD
-    "@tensorflow/tfjs-core": "0.6.0"
-=======
     "@tensorflow/tfjs-core": "0.6.1"
->>>>>>> e470a62a
   },
   "scripts": {
     "mobilenet": "NODE_ENV=development parcel --no-hmr --open mobilenet/index.html ",
